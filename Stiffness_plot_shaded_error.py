--- conflicted
+++ resolved
@@ -4,12 +4,7 @@
 # List of directories to process
 file_paths = [
     # Path('data/20241118/0.01_1'),
-<<<<<<< HEAD
-    Path('data/20241118/0.01_2'),
-    Path('data/20241118/0.01_3'),
-    Path('data/20241118/0.001_2'),
-    Path('data/20241118/0.001_3')
-=======
+
     # Path('data/20241118/0.01_2'),
     # Path('data/20241118/0.01_3'),
     # Path('data/20241118/0.001_2'),
@@ -22,7 +17,6 @@
 
     Path('data/20241124/223921/'),
     
->>>>>>> a713490f
 ]
 # Initialize lists to store loading and unloading data from all files
 loading_z_positions = []
@@ -54,9 +48,7 @@
     unloading_z_positions.append(unloading_data["Z Position"].values)
     unloading_forces.append(unloading_data["Force Magnitude"].values)
 # Define a function to align, shift, and calculate mean and std deviation
-<<<<<<< HEAD
-def calculate_shaded_error(z_positions, forces, shift=0.0018):
-=======
+
 def calculate_shaded_error(z_positions, forces, shift=0.0000, shiftdown=0.4):
     """
     Calculate the shaded error with a specified shift for Z positions and downward adjustment for forces.
@@ -72,7 +64,7 @@
         mean_force (pd.Series): Mean of aligned and shifted forces.
         std_force (pd.Series): Standard deviation of aligned and shifted forces.
     """
->>>>>>> a713490f
+
     # Determine the smallest length to align all data
     min_length = min(len(z) for z in z_positions)
 
@@ -129,32 +121,20 @@
 green_line_x = [0, 0.01, 0.0155]
 green_line_y = [0, 11, 11]
 plt.plot(green_line_x, green_line_y, color='green', linestyle='--', linewidth=2, label="Desired Traj")
-<<<<<<< HEAD
 
-=======
->>>>>>> a713490f
 # Plot the green dashed line
 yellow_line_x = [0, 0.0059, 0.0155]
 yellow_line_y = [0, 10.5, 10.5]
 plt.plot(yellow_line_x, yellow_line_y, color='orange', linestyle='--', linewidth=2, label="Pressing Test Result Traj")
 
-<<<<<<< HEAD
-# Label and title the plot
-=======
->>>>>>> a713490f
 plt.xlabel("Z Position (m)")
 plt.ylabel("Force Magnitude (N)")
 plt.title("Shaded Error Plot of Stiffness on the Pressing Test")
 plt.legend()
 plt.grid(True)
 
-<<<<<<< HEAD
-# Save the figure
-save_path = Path('data/20241118/shaded_error_plot_shifted_with_target_line.png')
-=======
 # Save and show
 save_path = Path('data/20241124/shaded_error_plot_shifted_BaRiFlex.png')
->>>>>>> a713490f
 plt.savefig(save_path)
 plt.show()
 
