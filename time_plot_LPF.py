import os
import pandas as pd
import matplotlib.pyplot as plt
from scipy.signal import butter, filtfilt
from pathlib import Path

# Centralized PATH variable
<<<<<<< HEAD
file_PATH = Path('data/20241124/223921'),
=======
# file_PATH = Path('data/20241117/20N_force_threshold_35mm')
file_PATH = Path('data/20241124/190009/')

>>>>>>> d3312b69

# Load the data
force_data = pd.read_csv(file_PATH / 'force_data.csv')
z_position_data = pd.read_csv(file_PATH / 'z_position_data.csv')

# Print the number of data points in each DataFrame
print(f"Number of data points in force_data: {len(force_data)}")
print(f"Number of data points in z_position_data: {len(z_position_data)}")

# Round timestamps to align data and facilitate merging
force_data['Timestamp'] = force_data['Timestamp'].round(2)
z_position_data['Timestamp'] = z_position_data['Timestamp'].round(2)

# Low-pass filter function
def low_pass_filter(data, cutoff, fs, order=4):
    """
    Apply a low-pass Butterworth filter to the data.
    
    Parameters:
    - data: The input data to filter.
    - cutoff: The cutoff frequency of the filter (Hz).
    - fs: The sampling frequency of the data (Hz).
    - order: The order of the Butterworth filter.
    
    Returns:
    - The filtered data.
    """
    nyquist = 0.5 * fs  # Nyquist frequency
    normal_cutoff = cutoff / nyquist
    b, a = butter(order, normal_cutoff, btype='low', analog=False)
    return filtfilt(b, a, data)

# Parameters for the low-pass filter
sampling_frequency = 100  # Assume 100 Hz sampling frequency
cutoff_frequency = 5  # Low-pass filter cutoff frequency

# Apply the low-pass filter to the force data
try:
    force_data['Filtered Force Magnitude'] = low_pass_filter(
        force_data['Force Magnitude'], cutoff_frequency, sampling_frequency
    )
except KeyError as e:
    print(f"Error applying low-pass filter: {e}. Check if 'Force Magnitude' column exists.")
    print("Force data columns:", force_data.columns)
    raise

# Merge data on the rounded Timestamp column using asof for tolerance matching
force_data = force_data.sort_values('Timestamp')
z_position_data = z_position_data.sort_values('Timestamp')
merged_data = pd.merge_asof(force_data, z_position_data, on="Timestamp", direction="nearest")

# Find the maximum force and its corresponding timestamp and Z position
max_force_index = merged_data['Filtered Force Magnitude'].idxmax()
max_force = merged_data.loc[max_force_index, 'Filtered Force Magnitude']
max_force_timestamp = merged_data.loc[max_force_index, 'Timestamp']
max_force_z_position = merged_data.loc[max_force_index, 'Z Position']

print(f"Maximum Force: {max_force:.2f} N at Timestamp: {max_force_timestamp:.2f}s, Z Position: {max_force_z_position:.5f} m")

# Plotting the force and z_position data on the time domain and saving
fig, ax1 = plt.subplots(figsize=(12, 6))

# Plot filtered force data
line1, = ax1.plot(force_data["Timestamp"], force_data["Filtered Force Magnitude"], label="Force Magnitude", color='tab:blue', linewidth=2)
ax1.set_xlabel("Time (s)")
ax1.set_ylabel("Force Magnitude (N)", color='tab:blue')
ax1.set_xlim([0, max(force_data["Timestamp"]) if not force_data.empty else 1])
ax1.set_ylim([-25, 25])
ax1.grid(True)

# Create a twin axis for Z Position
ax2 = ax1.twinx()
line2, = ax2.plot(z_position_data["Timestamp"], z_position_data["Z Position"], label="Z Position", color='tab:red', linestyle="--", linewidth=2)
ax2.set_ylabel("Z Position (m)", color='tab:red')
ax2.set_ylim([-0.05, 0.05])

# Add vertical line and annotation for maximum force
ax1.axvline(x=max_force_timestamp, color='green', linestyle='--', linewidth=1.5)
ax1.text(max_force_timestamp + 4, max_force + 2, f"Buckling effect\n(Max Force: {max_force:.2f} N)", 
         color='green', fontsize=10, ha='center')
ax1.text(max_force_timestamp + 4, max_force - 7, f"Z = {max_force_z_position:.5f} m", color='green', fontsize=10, ha='center')

# Combine legends from both axes into one inside the figure
ax1.legend(handles=[line1, line2], loc="upper left", fontsize=10, frameon=True)

time_plot_path = file_PATH / "force_displacement_plot_with_LPF_Line.png"

# Adding title
plt.title("Filtered Force Magnitude and Z Position Over Time")

# Show the plot
plt.show()

# Save the plot (optional)
# plt.savefig(time_plot_path, dpi=300)
# plt.close(fig)

# print(f"Plot saved as '{time_plot_path}'.")<|MERGE_RESOLUTION|>--- conflicted
+++ resolved
@@ -5,13 +5,9 @@
 from pathlib import Path
 
 # Centralized PATH variable
-<<<<<<< HEAD
-file_PATH = Path('data/20241124/223921'),
-=======
 # file_PATH = Path('data/20241117/20N_force_threshold_35mm')
 file_PATH = Path('data/20241124/190009/')
 
->>>>>>> d3312b69
 
 # Load the data
 force_data = pd.read_csv(file_PATH / 'force_data.csv')
